use metar::{Data::*, *};

#[test]
fn test_all_blank() {
    let metar = "EGPC 241950Z AUTO /////KT //// ///////// ///// Q////";
    let r = Metar::parse(metar);
    if r.is_err() {
        let e = r.unwrap_err();
        eprintln!("{}", e);
        eprintln!("{:#?}", e);
        assert!(false);
        return;
    }
    let r = r.unwrap();
    assert_eq!(r.station, "EGPC");

    assert_eq!(r.time.date, 24);
    assert_eq!(r.time.hour, 19);
    assert_eq!(r.time.minute, 50);

    assert_eq!(r.wind.dir, Unknown);
    assert_eq!(r.wind.speed, Unknown);
    assert_eq!(r.wind.varying, None);
    assert_eq!(r.wind.gusting, None);

    assert_eq!(r.visibility, Unknown);
    assert_eq!(r.clouds, Known(Clouds::CloudLayers));
<<<<<<< HEAD
    assert_eq!(r.cloud_layers.len(), 2);
=======
    assert_eq!(r.cloud_layers.len(), 1);
>>>>>>> 5104b699
    assert!(r
        .cloud_layers
        .contains(&CloudLayer::Unknown(CloudType::Unknown, None)));

    assert_eq!(r.temperature, Unknown);
    assert_eq!(r.dewpoint, Unknown);
    assert_eq!(r.pressure, Unknown);
<<<<<<< HEAD
=======
}

#[test]
fn test_doesnt_panic_with_bad_pressure() {
    let metar = "EGHI 282120Z 19015KT 140V220 6000 RA SCT006 BKN009 16/14 1006";
    // Test fails automatically if this panics
    let r = Metar::parse(metar);
    assert!(r.is_err());

    let metar = "EGHI 282120Z 19015KT 140V220 6000 RA SCT006 BKN009 16/14 Q10";
    // Test fails automatically if this panics
    let r = Metar::parse(metar);
    assert!(r.is_err());
}

#[test]
fn test_doesnt_panic_with_bad_temps() {
    let metar = "EGPC 211650Z 33026G37KT 9999 FEW021 12/7 Q1026";
    // Test fails automatically if this panics
    let r = Metar::parse(metar);
    assert!(r.is_err());

    let metar = "EGPC 211650Z 33026G37KT 9999 FEW021 1/70 Q1026";
    // Test fails automatically if this panics
    let r = Metar::parse(metar);
    assert!(r.is_err());
}

#[test]
fn test_doesnt_panic_with_bad_visibility() {
    let metar = "EGPC 211650Z 33026G37KT 1 FEW021 12/7 Q1026";
    // Test fails automatically if this panics
    let r = Metar::parse(metar);
    assert!(r.is_err());

    let metar = "EGPC 211650Z 33026G37KT 100SM FEW021 1/70 Q1026";
    // Test fails automatically if this panics
    let r = Metar::parse(metar);
    assert!(r.is_err());
}

#[test]
fn test_doesnt_panic_with_bad_wind() {
    let metar = "EGPC 211650Z 3026KT 9999 FEW021 12/7 Q1026";
    // Test fails automatically if this panics
    let r = Metar::parse(metar);
    assert!(r.is_err());
>>>>>>> 5104b699
}<|MERGE_RESOLUTION|>--- conflicted
+++ resolved
@@ -25,11 +25,7 @@
 
     assert_eq!(r.visibility, Unknown);
     assert_eq!(r.clouds, Known(Clouds::CloudLayers));
-<<<<<<< HEAD
-    assert_eq!(r.cloud_layers.len(), 2);
-=======
     assert_eq!(r.cloud_layers.len(), 1);
->>>>>>> 5104b699
     assert!(r
         .cloud_layers
         .contains(&CloudLayer::Unknown(CloudType::Unknown, None)));
@@ -37,8 +33,6 @@
     assert_eq!(r.temperature, Unknown);
     assert_eq!(r.dewpoint, Unknown);
     assert_eq!(r.pressure, Unknown);
-<<<<<<< HEAD
-=======
 }
 
 #[test]
@@ -86,5 +80,4 @@
     // Test fails automatically if this panics
     let r = Metar::parse(metar);
     assert!(r.is_err());
->>>>>>> 5104b699
 }